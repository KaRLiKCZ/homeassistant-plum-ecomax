"""Test Plum ecoMAX base entity."""

import asyncio
from typing import Any
from unittest.mock import AsyncMock, Mock, call, patch

from homeassistant.helpers.entity import DeviceInfo, EntityDescription
from pyplumio.devices.ecomax import EcoMAX
from pyplumio.filters import Filter

<<<<<<< HEAD
from custom_components.plum_ecomax.const import (
    CONF_CONNECTION_TYPE,
    CONNECTION_TYPE_SERIAL,
    CONNECTION_TYPE_TCP,
    DOMAIN,
    MANUFACTURER,
    MODULE_A,
)
=======
from custom_components.plum_ecomax.connection import EcomaxConnection
>>>>>>> c9f90ac3
from custom_components.plum_ecomax.entity import EcomaxEntity


class _TestEntity(EcomaxEntity):
    """Test entity class."""

    _attr_available = True

    async def async_update(self, value: Any = None) -> None:
        """Retrieve latest state."""


@patch.object(_TestEntity, "async_update")
<<<<<<< HEAD
async def test_base_entity(
    mock_async_update, mock_connection, ecomax_p: EcoMAX, tcp_config_data
) -> None:
=======
async def test_base_entity(mock_async_update: Any, ecomax_p: EcoMAX) -> None:
>>>>>>> c9f90ac3
    """Test base entity."""
    entity = _TestEntity()
    mock_description = Mock(spec=EntityDescription)
    mock_description.key = "heating_temp"
    mock_description.name = "Heating temperature"
    mock_filter = AsyncMock(spec=Filter)
    mock_description.filter_fn = Mock(return_value=mock_filter)
    entity.entity_description = mock_description
    mock_connection = Mock(spec=EcomaxConnection)
    mock_connection.device = ecomax_p
    entity.connection = mock_connection

    # Test adding entity to hass.
    with patch.object(mock_connection.device, "subscribe") as mock_subscribe:
        await entity.async_added_to_hass()

    mock_description.filter_fn.assert_called_once()
    mock_subscribe.assert_has_calls([call("heating_temp", mock_filter)])

    # Test removing entity from the hass.
    with patch.object(mock_connection.device, "unsubscribe") as mock_unsubscribe:
        await entity.async_will_remove_from_hass()

    mock_unsubscribe.assert_called_once_with("heating_temp", mock_async_update)

    # Test device property.
    assert entity.device == mock_connection.device

    # Test available property.
    mock_connection.connected = Mock(spec=asyncio.Event)
    mock_connection.connected.is_set.return_value = True
    assert entity.available
    mock_connection.connected.is_set.return_value = False
    assert not entity.available
    entity.entity_description.always_available = True  # type: ignore[unreachable]
    assert entity.available
    mock_connection.reset_mock()

    # Test device info property with serial connection.
    mock_connection.entry.data = tcp_config_data
    mock_connection.entry.data[CONF_CONNECTION_TYPE] = CONNECTION_TYPE_SERIAL
    assert entity.device_info == DeviceInfo(
        name=mock_connection.name,
        identifiers={(DOMAIN, mock_connection.uid)},
        manufacturer=MANUFACTURER,
        model=mock_connection.model,
        sw_version=mock_connection.software[MODULE_A],
        configuration_url=None,
    )

    # Test device info property with tcp connection.
    mock_connection.entry.data[CONF_CONNECTION_TYPE] = CONNECTION_TYPE_TCP
    assert entity.device_info == DeviceInfo(
        name=mock_connection.name,
        identifiers={(DOMAIN, mock_connection.uid)},
        manufacturer=MANUFACTURER,
        model=mock_connection.model,
        sw_version=mock_connection.software[MODULE_A],
        configuration_url="http://localhost",
    )

    # Test unique id property.
    mock_connection.uid = "test_uid"
    assert entity.unique_id == "test_uid-heating_temp"

    # Test should poll property.
    assert not entity.should_poll

    # Test enabled by default property.
    assert entity.entity_registry_enabled_default
    entity.entity_description = EntityDescription(
        key="test_data2", name="ecoMAX Data 2"
    )
    assert not entity.entity_registry_enabled_default<|MERGE_RESOLUTION|>--- conflicted
+++ resolved
@@ -8,7 +8,7 @@
 from pyplumio.devices.ecomax import EcoMAX
 from pyplumio.filters import Filter
 
-<<<<<<< HEAD
+from custom_components.plum_ecomax.connection import EcomaxConnection
 from custom_components.plum_ecomax.const import (
     CONF_CONNECTION_TYPE,
     CONNECTION_TYPE_SERIAL,
@@ -17,9 +17,6 @@
     MANUFACTURER,
     MODULE_A,
 )
-=======
-from custom_components.plum_ecomax.connection import EcomaxConnection
->>>>>>> c9f90ac3
 from custom_components.plum_ecomax.entity import EcomaxEntity
 
 
@@ -33,13 +30,9 @@
 
 
 @patch.object(_TestEntity, "async_update")
-<<<<<<< HEAD
 async def test_base_entity(
-    mock_async_update, mock_connection, ecomax_p: EcoMAX, tcp_config_data
+    mock_async_update, ecomax_p: EcoMAX, tcp_config_data
 ) -> None:
-=======
-async def test_base_entity(mock_async_update: Any, ecomax_p: EcoMAX) -> None:
->>>>>>> c9f90ac3
     """Test base entity."""
     entity = _TestEntity()
     mock_description = Mock(spec=EntityDescription)
