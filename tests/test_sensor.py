--- conflicted
+++ resolved
@@ -1320,8 +1320,6 @@
     assert state.state == STATE_CLOSING
 
 
-<<<<<<< HEAD
-=======
 @pytest.mark.usefixtures("ecomax_860p6_o")
 async def test_ash_pan_full_sensor_ecomax_860p6_o(
     hass: HomeAssistant,
@@ -1355,7 +1353,6 @@
     assert state.state == "55"
 
 
->>>>>>> 9e4a1751
 @pytest.mark.usefixtures("ecomax_860p3_s_lite")
 async def test_ash_pan_full_sensor_ecomax_860p3_s_lite(
     hass: HomeAssistant,
