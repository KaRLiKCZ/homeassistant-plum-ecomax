--- conflicted
+++ resolved
@@ -113,25 +113,17 @@
         )
 
     identifier = list(device.identifiers)[0][1]
-<<<<<<< HEAD
 
     for device_type in (ATTR_MIXERS, ATTR_THERMOSTATS):
         if f"-{device_type[:-1]}-" in identifier:
             index = int(identifier.split("-", 3).pop())
-            sub_devices = connection.device.get_nowait(device_type, {})
+            sub_devices: dict[int, Device] = connection.device.get_nowait(
+                device_type, {}
+            )
             try:
                 return sub_devices[index]
             except KeyError:
                 pass
-=======
-    if "-mixer-" in identifier:
-        index = int(identifier.split("-", 3).pop())
-        mixers: dict[int, Device] = connection.device.data.get(ATTR_MIXERS, {})
-        try:
-            return mixers[index]
-        except KeyError:
-            pass
->>>>>>> c9f90ac3
 
     return connection.device
 
