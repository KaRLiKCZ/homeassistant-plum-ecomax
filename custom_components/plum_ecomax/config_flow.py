--- conflicted
+++ resolved
@@ -200,29 +200,6 @@
         self, user_input: dict[str, Any] | None = None
     ) -> FlowResult:
         """Discover connected modules."""
-<<<<<<< HEAD
-
-        async def _discover_modules() -> None:
-            try:
-                assert isinstance(self.device, AddressableDevice)
-                modules: ConnectedModules = await self.device.get(
-                    ATTR_MODULES, timeout=DEFAULT_TIMEOUT
-                )
-                sub_devices = await async_get_sub_devices(self.device)
-
-                self.init_info.update(
-                    {
-                        CONF_SOFTWARE: asdict(modules),
-                        CONF_SUB_DEVICES: sub_devices,
-                    }
-                )
-            finally:
-                self.hass.async_create_task(
-                    self.hass.config_entries.flow.async_configure(flow_id=self.flow_id)
-                )
-
-=======
->>>>>>> c9f90ac3
         await self._async_set_unique_id(self.init_info[CONF_UID])
 
         if self.discover_task is None:
@@ -319,7 +296,7 @@
 
         self.init_info.update(
             {
-                CONF_SOFTWARE: modules.module_a,
+                CONF_SOFTWARE: asdict(modules),
                 CONF_SUB_DEVICES: sub_devices,
             }
         )
