--- conflicted
+++ resolved
@@ -189,24 +189,9 @@
             _LOGGER.error("Timed out while trying to setup regulator data.")
             return False
 
-<<<<<<< HEAD
-    @property
-    def connection(self) -> Connection:
-        """Return the connection handler."""
-        return self._connection
-=======
-    async def async_update_sub_devices(self) -> None:
-        """Update sub-devices."""
-        data = {**self.entry.data}
-        data[CONF_SUB_DEVICES] = await async_get_sub_devices(self.device)
-        self._hass.config_entries.async_update_entry(self.entry, data=data)
-        _LOGGER.info("Updated sub-devices, reloading config entry...")
-        await self._hass.config_entries.async_reload(self.entry.entry_id)
-
     async def async_close(self) -> None:
         """Close ecoMAX connection."""
         await self._connection.close()
->>>>>>> 9e4a1751
 
     @property
     def device(self) -> AddressableDevice:
